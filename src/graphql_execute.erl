--- conflicted
+++ resolved
@@ -263,23 +263,9 @@
     complete_value_scalar(Path, ID, RM, Value);
 
 complete_value(_Path, _Ctx, #enum_type { id = ID, resolve_module = RM}, _Fields, {ok, Value}) ->
-<<<<<<< HEAD
     %% the enums are scalars too.
     complete_value_scalar(_Path, ID, RM, Value);
 
-=======
-    try RM:output(ID, Value) of
-    {ok, Result} -> complete_value_enum(_Path, ID, Result);
-    {error, Reason} ->
-        err(_Path, {ID, Value, Reason})
-    catch
-    Cl:Err ->
-        error_logger:error_msg(
-          "crash during value completion: ~p, stacktrace: ~p~n",
-          [{Cl, Err, ID, Value}, erlang:get_stacktrace()]),
-         err(_Path, {coerce_crash, ID, Value, {Cl, Err}})
-    end;
->>>>>>> 2b00c5e4
 complete_value(Path, Ctx, #interface_type{ resolve_type = Resolver }, Fields, {ok, Value}) ->
     complete_value_abstract(Path, Ctx, Resolver, Fields, {ok, Value});
 complete_value(Path, Ctx, #union_type{ resolve_type = Resolver }, Fields, {ok, Value}) ->
@@ -318,7 +304,6 @@
            {error, {resolve_type_crash, {Cl,Err}}}
     end.
 
-<<<<<<< HEAD
 complete_value_scalar(Path, ID, RM, Value) ->
     try RM:output(ID, Value) of
         {ok, Result} ->
@@ -333,18 +318,6 @@
               [{Cl,Err,ID,Value}, erlang:get_stacktrace()]),
             err(Path, {output_coerce_abort, ID, Value, {Cl, Err}})
     end.
-=======
-complete_value_enum(_path, _ID, Result) when is_binary(Result) ->   {ok, Result, []};
-complete_value_enum( Path,  ID, Value) -> err(Path, {ID, Value, not_enum_type}).
-
-complete_value_scalar(_Path, _ID, Result) when is_binary(Result) -> {ok, Result, []};
-complete_value_scalar(_Path, _ID, Result) when is_number(Result) -> {ok, Result, []};
-complete_value_scalar(_Path, _ID, true) -> {ok, true, []};
-complete_value_scalar(_Path, _ID, false) -> {ok, false, []};
-complete_value_scalar(_Path, _ID, null) -> {ok, null, []};
-complete_value_scalar( Path,  ID, Value) ->
-    err(Path, {output_coerce, ID, Value, not_scalar_type}).
->>>>>>> 2b00c5e4
 
 assert_list_completion_structure(Ty, Fields, Results) ->
     ValidResult =
