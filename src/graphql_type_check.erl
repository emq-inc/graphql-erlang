%%% @doc Type checking of GraphQL query documents
%%%
%%% @end
-module(graphql_type_check).

-include("graphql_internal.hrl").
-include("graphql_schema.hrl").

-export([x/1, x_params/3]).
-export([err_msg/1]).

%% -- TOP LEVEL TYPE CHECK CODE -------------------------------

%% Type checking proceeds by the ordinary way of writing a type
%% checker. First we split the input query document definitions, which
%% we call "Clauses", into its fragments and the remaining operations.
%% Next, we create an environment of fragments, so we can refer to
%% their types as we type check other things.
%%
%% Type checking then proceeds one Clause at a time.
-spec x(graphql:ast()) -> {ok, #{ atom() => any()}}.
x(Doc) ->
    x(#{}, Doc).

x(Ctx, {document, Clauses}) ->
   tc(Ctx, [document], Clauses).

tc(Ctx, Path, Clauses) ->
   {Fragments, _Rest} = fragments(Clauses),
   FragCtx = Ctx#{ fragenv => mk_fragenv(Fragments) },
   NewClauses = tc_clauses(FragCtx, Path, Clauses),
   {ok, #{
       fun_env => graphql_elaborate:mk_funenv(NewClauses),
       ast => {document, NewClauses}
   }}.

tc_clauses(Ctx, Path, Cs) ->
    [tc_clause(Ctx, Path, C) || C <- Cs].

tc_clause(Ctx, Path, #frag{} = Frag) -> tc_frag(Ctx, Path, Frag);
tc_clause(Ctx, Path, #op{} = Op) -> tc_op(Ctx, Path, Op).

%% -- TYPE CHECK OF PARAMETER ENVS ------------------

%% GraphQL queries are really given in two stages. One stage is the
%% query document containing (static) queries which take parameters.
%% These queries can be seen as functions (stored procedures) you can
%% call.
%%
%% If called, we get a function name, and a set of parameters for that
%% function. So we have to go through the concrete parameters and type
%% check them against the function environment type schema. If the
%% input parameters can not be coerced into the parameters expected by
%% the function scheme, and error occurs.

get_operation(FunEnv, undefined, Params) ->
    case maps:to_list(FunEnv) of
        [] when Params == #{} ->
            undefined;
        [] when Params /= #{} ->
            err([], unnamed_operation_params);
        [{_, TyVarEnv}] ->
            TyVarEnv;
        _ ->
            %% The error here should happen in the execute phase
            undefined
    end;
get_operation(FunEnv, OpName, _Params) ->
    maps:get(OpName, FunEnv, not_found).

-spec x_params(any(), any(), any()) -> graphql:param_context().
x_params(FunEnv, OpName, Params) ->
    case get_operation(FunEnv, OpName, Params) of
        undefined ->
            #{};
        not_found ->
            err([], {operation_not_found, OpName});
        TyVarEnv ->
            tc_params([OpName], TyVarEnv, Params)
    end.

tc_params(Path, TyVarEnv, InitialParams) ->
    F =
      fun(K, V0, PS) ->
        case tc_param(Path, K, V0, maps:get(K, PS, not_found)) of
            ok -> PS;
            {replace, V1} -> PS#{ K => V1 }
        end
      end,
    maps:fold(F, InitialParams, (TyVarEnv)).

tc_param(Path, K, #vardef { ty = {non_null, _}, default = null }, not_found) ->
    err([K | Path], missing_non_null_param);
tc_param(_Path, _K, #vardef { default = Default }, not_found) ->
    {replace, Default};
tc_param(Path, K, #vardef { ty = Ty }, Val) ->
    check_param([K | Path], Ty, Val).

%% When checking params, the top level has been elaborated by the
%% elaborator, but the levels under it has not. So we have a case where
%% we need to look up underlying types and check them.

check_param(Path, {non_null, Ty}, V) -> check_param(Path, Ty, V);
check_param(Path, {scalar, Sc}, V) -> input_coerce_scalar(Path, Sc, V);
check_param(Path, #scalar_type{} = STy, V) -> input_coerce_scalar(Path, STy, V);
check_param(Path, #enum_type{} = ETy, {enum, V}) when is_binary(V) ->
    check_param(Path, ETy, V);
check_param(Path, #enum_type { id = Ty }, V) when is_binary(V) ->
    case graphql_schema:lookup_enum_type(V) of
        #enum_type { id = Ty } = Et ->
            input_coercer(Path, Et, V);
        not_found ->
            err(Path, {enum_not_found, Ty, V});
        OtherTy ->
            err(Path, {param_mismatch, {enum, Ty, OtherTy}})
    end;
check_param(Path, {list, T}, L) when is_list(L) ->
    %% Build a dummy structure to match the recursor. Unwrap this
    %% structure before replacing the list parameter.
    NewList = [
        case check_param(Path, T, X) of
            ok -> X;
            {replace, X2} -> X2
        end || X <- L],
    {replace, NewList};
check_param(Path, #input_object_type{} = IOType, Obj) when is_map(Obj) ->
    check_input_object(Path, IOType, Obj);
%% The following expands un-elaborated (nested) types
check_param(Path, Ty, V) when is_binary(Ty) ->
    case graphql_schema:lookup(Ty) of
        #scalar_type {} = ScalarTy -> input_coerce_scalar(Path, ScalarTy, V);
        #input_object_type {} = IOType -> check_input_object(Path, IOType, V);
        #enum_type {} = Enum -> check_param(Path, Enum, V);
        _ ->
            err(Path, {not_input_type, Ty, V})
    end;
%% Everything else are errors
check_param(Path, Ty, V) ->
    err(Path, {param_mismatch, Ty, V}).

check_input_object(Path, #input_object_type{ fields = Fields }, Obj) ->
    Coerced = coerce_object(Obj),
    {replace, check_object_fields(Path, maps:to_list(Fields), Coerced, #{})}.

check_object_fields(Path, [], Obj, Result) ->
    case maps:size(Obj) of
        0 -> Result;
        K when K > 0 -> err(Path, {excess_fields_in_object, Obj})
    end;
check_object_fields(Path, [{Name, #schema_arg { ty = Ty, default = Def }} | Next], Obj, Result) ->
    Val = case maps:get(Name, Obj, not_found) of
        not_found ->
            case {Def, Ty} of
                {null, {non_null, _}} ->
                    err([Name | Path], missing_non_null_param);
                {Def, _} ->
                    Def
            end;
        V ->
            case check_param([Name | Path], Ty, V) of
                ok -> V;
                {replace, V2} -> V2
            end
    end,
    check_object_fields(Path, Next, maps:remove(Name, Obj), Result#{ Name => Val }).

input_coerce_scalar(_Path, id, V) when is_binary(V) -> ok;
input_coerce_scalar(_Path, string, V) when is_binary(V) -> ok;
input_coerce_scalar(_Path, int, V) when is_integer(V) -> ok;
input_coerce_scalar(_Path, float, V) when is_float(V) -> ok;
input_coerce_scalar(_Path, float, I) when is_integer(I) -> {replace, float(I)};
input_coerce_scalar(_Path, bool, true) -> ok;
input_coerce_scalar(_Path, bool, false) -> ok;
input_coerce_scalar(Path, #scalar_type {} = SType, Val) ->
    input_coercer(Path, SType, Val);
input_coerce_scalar(Path, Ty, _V) ->
    err(Path, {type_mismatch, #{ schema => {scalar, Ty}}}).

input_coercer(Path, #scalar_type { id = ID, input_coerce = IC, resolve_module = undefined }, Val) ->
    try IC(Val) of
        {ok, NewVal} -> {replace, NewVal};
        {error, Reason} -> err(Path, {input_coercion, ID, Val, Reason})
    catch
        Cl:Err ->
            error_logger:error_report(
              [
               {input_coercer, ID, Val},
               {error, Cl, Err},
               {stack, erlang:get_stacktrace()}
              ]),
            err(Path, {input_coerce_abort, {Cl, Err}})
    end;
input_coercer(Path, #scalar_type { id = ID, resolve_module = RM}, Value) ->
       complete_value_scalar(Path, ID, RM, Value);

input_coercer(_Path, #enum_type { id = _ID, resolve_module = undefined }, Value) ->
    {ok, Value};

input_coercer(Path, #enum_type { id = ID, resolve_module = RM}, Value) ->
   complete_value_scalar(Path, ID, RM, Value).

complete_value_scalar(Path, ID, RM, Value) ->
    try RM:input(ID, Value) of
        {ok, NewVal} ->
            {replace, NewVal};

        {error, Reason} ->
            graphql_err:abort(Path, {input_coercion, ID, Value, Reason})

<<<<<<< HEAD
=======
    end;
input_coercer(_Path, #enum_type { resolve_module = undefined }, Val) ->
    {ok, Val};
input_coercer(Path, #enum_type { id = ID, resolve_module = RM}, Val) ->
    try RM:input(ID, Val) of
        {ok, NewVal} -> {replace, NewVal};
        {error, Reason} -> graphql_err:abort(Path, {input_coercion, ID, Val, Reason})
>>>>>>> 34fbce91
    catch
        Cl:Err ->
            error_report(ID, Value, Cl, Err),
            err(Path, {input_coerce_abort, {Cl, Err}})
    end.


error_report(ID, Val, Cl, Err) ->
  error_logger:error_report(
    [
     {input_coercer, ID, Val},
     {error, Cl, Err},
     {stack, erlang:get_stacktrace()}
    ]).

%% -- FRAGMENTS --------------------------------

fragments(Clauses) ->
    lists:partition(fun (#frag{}) -> true; (_) -> false end, Clauses).

mk_fragenv(Frags) ->
    F = fun(#frag { id = ID } = Frag) -> {graphql_ast:name(ID), Frag} end,
    maps:from_list([F(Frg) || Frg <- Frags]).

tc_frag(Ctx, Path, #frag {selection_set = SSet} = Frag) ->
    Frag#frag { selection_set = tc_sset(Ctx, Path, SSet) }.

%% -- OPERATIONS -------------------------------

tc_op(Ctx, Path, #op { vardefs = VDefs, selection_set = SSet} = Op) ->
    VarEnv = graphql_elaborate:mk_varenv(VDefs),
    Op#op { selection_set = tc_sset(Ctx#{ varenv => VarEnv }, [id(Op) | Path], SSet) }.

%% -- SELECTION SETS ------------------------------------
tc_sset(Ctx, Path, SSet) ->
    [tc_field(Ctx, Path, S) || S <- SSet].

tc_field(#{ fragenv := FE } = Ctx, Path, #frag_spread { id = ID, directives = Ds } = FSpread) ->
    Name = graphql_ast:name(ID),
    case maps:get(Name, FE, not_found) of
        not_found ->
            err([Name | Path], unknown_fragment);
        _FragTy ->
            %% You can always include a fragspread, as long as it exists
            %% It may be slightly illegal in a given context but this just
            %% means the system will ignore the fragment on execution
            FSpread#frag_spread { directives = tc_directives(Ctx, Path, Ds) }
    end;
tc_field(Ctx, Path, #frag { id = '...', selection_set = SSet, directives = Ds} = InlineFrag) ->

    InlineFrag#frag {
        directives = tc_directives(Ctx, [InlineFrag | Path], Ds),
        selection_set = tc_sset(Ctx, [InlineFrag | Path], SSet)
    };
tc_field(Ctx, Path, #field { schema = {introspection, typename}, directives = Ds } = F) ->
    F#field { directives = tc_directives(Ctx, [F | Path], Ds)};
tc_field(Ctx, Path, #field { args = Args,
                             selection_set = SSet,
                             directives = Ds,
                             schema = #schema_field { args = SArgs }} = F) ->
    F#field { args = tc_args(Ctx, [F | Path], Args, SArgs),
              directives = tc_directives(Ctx, [F | Path], Ds),
              selection_set = tc_sset(Ctx, [F | Path], SSet) }.

%% -- DIRECTIVES --------------------------------
tc_directives(Ctx, Path, Ds) ->
    [tc_directive(Ctx, Path, D) || D <- Ds].

tc_directive(Ctx, Path, #directive { args = Args, schema = #directive_type { args = SArgs }} = D) ->
    D#directive { args = tc_args(Ctx, [D | Path], Args, SArgs) }.

%% -- ARGS -------------------------------------
tc_args(Ctx, Path, Args, Schema) ->
    NArgs = names(Args),
    case uniq(lists:sort(NArgs)) of
        ok ->
          SchemaArgs = maps:to_list(Schema),
          tc_args_(Ctx, Path, NArgs, SchemaArgs, []);
        {not_unique, X} ->
            err(Path, {not_unique, X})
    end.

names(Args) -> [{graphql_ast:name(K), V} || {K, V} <- Args].

tc_args_(_Ctx, _Path, [], [], Acc) -> Acc;
tc_args_(_Ctx, Path, [_|_] = Args, [], _Acc) ->
    err(Path, {excess_args, Args});
tc_args_(Ctx, Path, Args, [{Name, #schema_arg { ty = STy }} = SArg | Next], Acc) ->
    case find_arg(Args, SArg) of
        {error, Reason} ->
            err([Name | Path], Reason);
        {ok, {_, #{ type := Ty, value := Val}} = A, NextArgs} ->
            ValueType = value_type(Ctx, Path, Ty, Val),
            SchemaType = schema_type(STy),
            case refl(Path, ValueType, SchemaType) of
                ok ->
                    tc_args_(Ctx, Path, NextArgs, Next, [A | Acc]);
                {replace, RVal} ->
                    tc_args_(Ctx, Path, NextArgs, Next, [{Name, {Ty, RVal}} | Acc]);
                {error, Expected} ->
                    err(Path, {type_mismatch,
                               #{ id => Name, schema => Expected }});
                {error, Got, Expected} ->
                    err(Path, {type_mismatch,
                               #{ id => Name, document => Got, schema => Expected }})
            end
    end.

%% Search a list of arguments for the next argument. Handle non-null values
%% correctly as we are conducting the search
find_arg(Args, {Key, #schema_arg { ty = {non_null, _}, default = null}}) ->
    case lists:keytake(Key, 1, Args) of
        false ->
            {error, missing_non_null_param};
        {value, Arg, NextArgs} ->
            {ok, Arg, NextArgs}
    end;
find_arg(Args, {Key, #schema_arg { ty = Ty, default = Default }}) ->
    case lists:keytake(Key, 1, Args) of
        false ->
            {ok, {Key, #{ type => Ty, value => Default }}, Args};
        {value, Arg, NextArgs} ->
            {ok, Arg, NextArgs}
    end.

uniq([]) -> ok;
uniq([_]) -> ok;
uniq([{X, _}, {X, _} | _]) -> {not_unique, X};
uniq([_ | Next]) -> uniq(Next).

-spec schema_type(binary() | schema_type()) -> schema_type().
schema_type({scalar, X}) when is_atom(X) -> {scalar, X};
schema_type({non_null, T}) -> {non_null, schema_type(T)};
schema_type({list, Tag}) -> {list, schema_type(Tag)};
schema_type(#enum_type{} = Ty) -> Ty;
schema_type(#input_object_type{} = Ty) -> Ty;
schema_type(#scalar_type{} = Ty) -> Ty;
%% Elaborate types which are not elaborated.
%% Strictly, this ought to be unnecessary given enough
%% elaboration and optimization.
schema_type(Tag) ->
    case graphql_schema:lookup(Tag) of
        #scalar_type{} = SType -> SType;
        #enum_type{} = Enum -> Enum;
        #object_type{} = OType -> OType;
        #input_object_type{} = IOType -> IOType;
        #interface_type{} = IFType -> IFType;
        not_found ->
            exit({schema_not_found, Tag})
    end.

value_type(Ctx, Path, {non_null, Ty}, V) ->
    {non_null, value_type(Ctx, Path, Ty, V)};
value_type(Ctx, Path, {list, Ty}, Vs) when is_list(Vs) ->
    {list, [{value_type(Ctx, Path, Ty, V), V} || V <- Vs]};
value_type(#{ varenv := VE }, Path, _, {var, ID}) ->
    Name = graphql_ast:name(ID),
    case maps:get(Name, VE, not_found) of
        not_found -> err(Path, {unbound_variable, Name});
        #vardef { ty = Ty } -> Ty
    end;
value_type(_Ctx, _Path, _, null) -> null;
value_type(_Ctx, _Path, #enum_type{} = Ty, {enum, _N}) ->
    Ty;
value_type(_Ctx, Path, _, {enum, N}) ->
    case graphql_schema:lookup_enum_type(N) of
        not_found -> err(Path, {unknown_enum, N});
        #enum_type {} = Enum -> Enum
    end;
value_type(_Ctx, Path, {scalar, Tag}, V) ->
    case valid_scalar_value(V) of
        true -> {scalar, Tag, V};
        false ->
            err(Path, {invalid_scalar_value, V})
    end;
value_type(_Ctx, _Path, _, {name, N, _}) -> N;
value_type(_Ctx, _Path, _, S) when is_binary(S) ->
    {scalar, string, S};
value_type(_Ctx, _Path, _, I) when is_integer(I) -> {scalar, int, I};
value_type(_Ctx, _Path, _, F) when is_float(F) -> {scalar, float, F};
value_type(_Ctx, _Path, _, true) -> {scalar, bool, true};
value_type(_Ctx, _Path, _, false) -> {scalar, bool, false};
value_type(_Ctx, _Path, _, Obj) when is_map(Obj) -> coerce_object(Obj);
value_type(_Ctx, Path, Ty, Val) ->
    err(Path, {invalid_value_type_coercion, Ty, Val}).

refl_list(_Path, [], _T, Result) ->
    {replace, lists:reverse(Result)};
refl_list(Path, [{A, V}|As], T, Acc) ->
    case refl(Path, A, T) of
        ok ->
            refl_list(Path, As, T, [V|Acc]);
        {replace, RV} ->
            refl_list(Path, As, T, [RV|Acc]);
        {error, _Reason} ->
            {error, {list, T}}
   end.

%% EQ Match:
refl(_Path, X, X) -> ok;
%% Compound:
refl(Path, {list, As}, {list, T}) ->
    refl_list(Path, As, T, []);
refl(Path, {non_null, ValueType}, {non_null, SchemaType}) ->
    refl(Path, ValueType, SchemaType);
refl(_Path, kull, {non_null, _}) -> {error, non_null};
refl(_Path, null, _T) -> ok;
refl(Path, {non_null, A}, T) -> refl(Path, A, T);
refl(Path, A, {non_null, T}) -> refl(Path, A, T);
%% Ground:
refl(_Path, {scalar, Tag, V}, {scalar, Tag}) -> {replace, V};
refl(Path, {scalar, Tag, V}, #scalar_type { id = ID } = SType) ->
    case Tag of
        string -> input_coercer(Path, SType, V);
        int -> input_coercer(Path, SType, V);
        float -> input_coercer(Path, SType, V);
        ID -> input_coercer(Path, SType, V)
    end;
refl(_Path, #input_object_type { id = ID }, {input_object, #input_object_type { id = ID }}) ->
    ok;
refl(Path, Obj, #input_object_type{} = Ty) when is_map(Obj) ->
    check_input_object(Path, Ty, Obj);
%% Failure:
refl(_Path, A, T) -> {error, A, T}.

coerce_object(Obj) when is_map(Obj) ->
    coerce_object_(Obj).

coerce_object_(Obj) when is_map(Obj) ->
    Elems = maps:to_list(Obj),
    maps:from_list([{coerce_name(K), coerce_object_(V)} || {K, V} <- Elems]);
coerce_object_(Other) -> Other.

coerce_name(B) when is_binary(B) -> B;
coerce_name(Name) -> graphql_ast:name(Name).

%% -- AST MANIPULATION -------------------------

%% True if input is a scalar value
valid_scalar_value(S) when is_binary(S) -> true;
valid_scalar_value(F) when is_float(F) -> true;
valid_scalar_value(I) when is_integer(I) -> true;
valid_scalar_value(true) -> true;
valid_scalar_value(false) -> true;
valid_scalar_value(_) -> false.

id(#op { id = ID }) -> ID.

%% -- Error handling -------------------------------------

-spec err([term()], term()) -> no_return().
err(Path, Msg) ->
    graphql_err:abort(Path, type_check, Msg).

err_msg(unnamed_operation_params) ->
    ["Cannot supply parameter lists to unnamed (anonymous) queries"];
err_msg({operation_not_found, Op}) ->
    ["Expected an operation ", Op, " but no such operation was found"];
err_msg(missing_non_null_param) ->
    ["The parameter is non-null, but was undefined in parameter list"];
err_msg({enum_not_found, Ty, Val}) ->
    X = io_lib:format("The value ~p is not a valid enum value for type ", [Val]),
    [X, graphql_err:format_ty(Ty)];
err_msg({param_mismatch, {enum, Ty, OtherTy}}) ->
    ["The enum value is of type ", graphql_err:format_ty(OtherTy),
     " but used in a context where an enum value"
     " of type ", graphql_err:format_ty(Ty), " was expected"];
err_msg({param_mismatch, Ty, V}) ->
    io_lib:format("The parameter value ~p is not of type ~p", [V, graphql_err:format_ty(Ty)]);
err_msg({not_input_type, Ty, _}) ->
    ["The type ", graphql_err:format_ty(Ty), " is a valid input type"];
err_msg({excess_fields_in_object, Fields}) ->
    io_lib:format("The object contains unknown fields and values: ~p", [Fields]);
err_msg({excess_args, Args}) ->
    io_lib:format("The argument list contains unknown arguments ~p", [Args]);
err_msg({type_mismatch, #{ id := ID, document := Doc, schema := Sch }}) ->
    ["Type mismatch on (", ID, "). The query document has a value/variable of type (",
      graphql_err:format_ty(Doc), ") but the schema expects type (", graphql_err:format_ty(Sch), ")"];
err_msg({type_mismatch, #{ schema := Sch }}) ->
    ["Type mismatch, expected (", graphql_err:format_ty(Sch), ")"];
err_msg({input_coercion, Type, Value, Reason}) ->
    io_lib:format("Input coercion failed for type ~s with value ~p. The reason it failed is: ~p", [Type, Value, Reason]);
err_msg({input_coerce_abort, _}) ->
    ["Input coercer failed due to an internal server error"];
err_msg(unknown_fragment) ->
    ["The referenced fragment name is not present in the query document"];
err_msg({not_unique, X}) ->
    ["The name ", X, " occurs more than once"];
err_msg({unbound_variable, Var}) ->
    ["The document refers to a variable ", Var,
     " but no such var exists. Perhaps the variable is a typo?"];
err_msg({unknown_enum, E}) ->
    ["The enum name ", E, " is not present in the schema"];
err_msg({invalid_scalar_value, V}) ->
    io_lib:format("The value ~p is not a valid scalar value", [V]);
err_msg({invalid_value_type_coercion, Ty, Val}) ->
    io_lib:format(
      "The value ~p cannot be coerced into the type ~p",
      [Val, Ty]).
<|MERGE_RESOLUTION|>--- conflicted
+++ resolved
@@ -191,13 +191,13 @@
             err(Path, {input_coerce_abort, {Cl, Err}})
     end;
 input_coercer(Path, #scalar_type { id = ID, resolve_module = RM}, Value) ->
-       complete_value_scalar(Path, ID, RM, Value);
+    complete_value_scalar(Path, ID, RM, Value);
 
 input_coercer(_Path, #enum_type { id = _ID, resolve_module = undefined }, Value) ->
     {ok, Value};
 
 input_coercer(Path, #enum_type { id = ID, resolve_module = RM}, Value) ->
-   complete_value_scalar(Path, ID, RM, Value).
+    complete_value_scalar(Path, ID, RM, Value).
 
 complete_value_scalar(Path, ID, RM, Value) ->
     try RM:input(ID, Value) of
@@ -207,16 +207,6 @@
         {error, Reason} ->
             graphql_err:abort(Path, {input_coercion, ID, Value, Reason})
 
-<<<<<<< HEAD
-=======
-    end;
-input_coercer(_Path, #enum_type { resolve_module = undefined }, Val) ->
-    {ok, Val};
-input_coercer(Path, #enum_type { id = ID, resolve_module = RM}, Val) ->
-    try RM:input(ID, Val) of
-        {ok, NewVal} -> {replace, NewVal};
-        {error, Reason} -> graphql_err:abort(Path, {input_coercion, ID, Val, Reason})
->>>>>>> 34fbce91
     catch
         Cl:Err ->
             error_report(ID, Value, Cl, Err),
