--- conflicted
+++ resolved
@@ -196,16 +196,9 @@
         {error, Reason} -> err(Path, {input_coercion, ID, Val, Reason})
     catch
         Cl:Err ->
-<<<<<<< HEAD
-            error_logger:error_report(
-              [
-               {input_coercer, ID, Val},
-               {error, Cl, Err},
-               {stack, erlang:get_stacktrace()}
-              ]),
+            error_report(ID, Val, Cl, Err),
             err(Path, {input_coerce_abort, {Cl, Err}})
-=======
-            graphql_err:abort(Path, {input_coerce_abort, {Cl, Err}})
+
     end;
 input_coercer(Path, #enum_type { id = ID, resolve_module = undefined }, Val) ->
     {ok, Val};
@@ -215,10 +208,17 @@
         {error, Reason} -> graphql_err:abort(Path, {input_coercion, ID, Val, Reason})
     catch
         Cl:Err ->
-            graphql_err:abort(Path, {input_coerce_abort, {Cl, Err}})
->>>>>>> f92c9744
+            error_report(ID, Val, Cl, Err),
+            err(Path, {input_coerce_abort, {Cl, Err}})
     end.
-    
+
+error_report(ID, Val, Cl, Err) ->
+  error_logger:error_report(
+    [
+     {input_coercer, ID, Val},
+     {error, Cl, Err},
+     {stack, erlang:get_stacktrace()}
+    ]).
 
 %% -- FRAGMENTS --------------------------------
 
@@ -450,11 +450,6 @@
 valid_scalar_value(true) -> true;
 valid_scalar_value(false) -> true;
 valid_scalar_value(_) -> false.
-
-<<<<<<< HEAD
-enum_representation(binary, V) -> V;
-enum_representation(atom, V) -> binary_to_atom(V, utf8);
-enum_representation(tagged, V) -> {enum, V}.
 
 id(#op { id = ID }) -> ID.
 
@@ -508,6 +503,3 @@
     io_lib:format(
       "The value ~p cannot be coerced into the type ~p",
       [Val, Ty]).
-=======
-id(#op { id = ID }) -> ID.
->>>>>>> f92c9744
